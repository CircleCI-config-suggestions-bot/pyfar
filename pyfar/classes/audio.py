--- conflicted
+++ resolved
@@ -643,25 +643,18 @@
         elif domain == 'freq':
             # check and set n_samples
             if n_samples is None:
-                n_samples = max(1, (data.shape[-1] - 1)*2)
-                warnings.warn(
-<<<<<<< HEAD
-                    "Number of time samples not given, assuming an even "
-                    "number of samples from the number of frequency bins.")
                 if self.complex:
                     n_samples = data.shape[-1]
-                else:
-                    n_samples = (data.shape[-1] - 1)*2
-            elif (n_samples > 2 * data.shape[-1] - 1) and not self.complex:
+                else:    
+                    n_samples = max(1, (data.shape[-1] - 1)*2)
+                warnings.warn(
+                    f"Number of samples not given, assuming {n_samples} "
+                    f"samples from {data.shape[-1]} frequency bins.")
+        elif (n_samples > 2 * data.shape[-1] - 1) and not self.complex:
                 raise ValueError(("n_samples can not be larger than "
                                   "2 * data.shape[-1] - 2"
                                   "when passing one-sided Fourier spectrum"))
-            elif (n_samples > data.shape[-1]) and self.complex:
-=======
-                    f"Number of samples not given, assuming {n_samples} "
-                    f"samples from {data.shape[-1]} frequency bins.")
-            elif n_samples > 2 * data.shape[-1] - 1:
->>>>>>> 6d1bee62
+        elif (n_samples > data.shape[-1]) and self.complex:
                 raise ValueError(("n_samples can not be larger than "
                                   "data.shape[-1] when passing double-"
                                   "sided Fourier spectrum"))
@@ -705,33 +698,7 @@
     @freq.setter
     def freq(self, value):
         """Set the normalized frequency domain data."""
-<<<<<<< HEAD
-        # check data type
-        data = np.atleast_2d(np.asarray(value))
-        if data.dtype.kind not in ["i", "f", "c"]:
-            raise ValueError((f"frequency data is {data.dtype} must be int, "
-                              "float, or complex"))
-        # Check n_samples
-        if data.shape[-1] != self.n_bins:
-            warnings.warn(UserWarning((
-                "Number of frequency bins changed, assuming an even "
-                "number of samples from the number of frequency bins.")))
-            self._n_samples = (data.shape[-1] - 1)*2
-        # set domain
-        self._domain = 'freq'
-        # remove normalization
-        if self.complex:
-            data_denorm = fft.normalization(
-                data, self._n_samples, self._sampling_rate,
-                self._fft_norm, inverse=True, single_sided=False)
-        else:
-            data_denorm = fft.normalization(
-                    data, self._n_samples, self._sampling_rate,
-                    self._fft_norm, inverse=True)
-        self._data = data_denorm.astype(complex)
-=======
         self._freq(value, raw=False)
->>>>>>> 6d1bee62
 
     @property
     def freq_raw(self):
@@ -768,9 +735,15 @@
         self._domain = 'freq'
         if not raw:
             # remove normalization
-            data = fft.normalization(
+            if self.complex:
+                data_denorm = fft.normalization(
                     data, self._n_samples, self._sampling_rate,
-                    self._fft_norm, inverse=True)
+                    self._fft_norm, inverse=True, single_sided=False)
+                else:
+                    data_denorm = fft.normalization(
+                            data, self._n_samples, self._sampling_rate,
+                            self._fft_norm, inverse=True)
+                self._data = data_denorm.astype(complex)
         self._data = data.astype(complex)
 
     @_Audio.domain.setter
