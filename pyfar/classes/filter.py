--- conflicted
+++ resolved
@@ -1,15 +1,9 @@
 """
-<<<<<<< HEAD
 The following documents the pyfar filter classes. More background information
 is given in the
 :py:mod:`filter concepts <pyfar._concepts.filter_classes>`. Available filters
-are shown in :py:mod:`filter types <pyfar._concepts.filter_classes>` and
+are shown in :py:mod:`filter types <pyfar._concepts.filter_types>` and
 documented in :py:mod:`pyfar.dsp.filter`.
-=======
-The following documents the pyfar filter classes. More details and
-background is given in the
-:py:mod:`filter concepts <pyfar._concepts.filter_concepts>`.
->>>>>>> e5cfe278
 """
 import deepdiff
 import warnings
