--- conflicted
+++ resolved
@@ -31,17 +31,11 @@
     freq_group_delay,
     custom_subplots
 )
-<<<<<<< HEAD
-from .line_2d import (
-    time2d
-)
-=======
 
 from .two_d import (
     spectrogram
 )
 
->>>>>>> 4e1e62ef
 from .spatial import (
     scatter,
     quiver
