#!/usr/bin/env python3
# -*- coding: utf-8 -*-
"""
Created on Wed May  6 19:46:11 2020

@author: fabian
"""

import numpy as np
import haiopy
from haiopy import Coordinates
from haiopy.spatial import samplings


# %% test samplings

c = samplings.cart_equidistant_cube(11)
c = samplings.sph_dodecahedron()
c = samplings.sph_icosahedron()
c = samplings.sph_equiangular(5)
c = samplings.sph_gaussian(n_sh=1)
c = samplings.sph_extremal(n_sh=15, radius=2)
c = samplings.sph_t_design(15, 'const_angular_spread')
c = samplings.sph_great_circle(match=90)
c.show()

# %% test rotation

c = Coordinates([-1, 1], 0, 0)
c.show(np.array([0, 1], dtype=bool))
c.rotate('z', 90)


# %% slice and plot testing

# random spherical grid
az = np.random.rand(3, 10, 30) * 360
el = np.random.rand(3, 10, 30) * 180 - 90
cs = Coordinates(az, el, 1, 'sph', 'top_elev', 'deg')

mask = cs.get_slice('azimuth', 'deg', 0, 45, True)

# random cartesian grid
x = np.random.rand(3, 10, 30) * 2 - 1
y = np.random.rand(3, 10, 30) * 2 - 1
z = np.random.rand(3, 10, 30) * 2 - 1
cc = Coordinates(x, y, z)

mask = cc.get_slice('x', 'met', .5, .25, True)

# random cylindircal grid
<<<<<<< HEAD
az = np.random.rand(3,10,30) * 360
z = np.random.rand(3,10,30) * 2 - 1
=======
az = np.random.rand(3, 10, 30) * 360
z = np.random.rand(3, 10, 30) * 2 - 1
>>>>>>> e024b1a9
cz = Coordinates(az, z, 1, 'cyl', 'top', 'deg')

mask = cz.get_slice('azimuth', 'deg', 90, 5, True)

# %% nearest and plot testing
# make random spherical grid
az = np.random.rand(3, 10, 30) * 360
el = np.random.rand(3, 10, 30) * 180 - 90
# horizontal plane
# az = np.linspace(0, 355, 72)
# el = np.zeros(72)

c = Coordinates(az, el, 1, 'sph', 'top_elev', 'deg')
# ax = haiopy.plot.scatter(c)

d, idx, mask = c.get_nearest_k(0, 0, 1, 50, 'sph', 'top_elev', 'deg',
                               show=True)
# idx, mask = c.get_nearest_cart(0,0,1, 1, 'sph', 'top_elev', 'deg', show=True)
# idx, mask = c.get_nearest_sph(0,0,1, 90, 'sph', 'top_elev', 'deg', show=True)

# p1 = c.get_sph('top_elev', 'deg')[idx]
# p2 = c.get_sph('top_elev', 'deg')[~idx]


# %% General -----------------------------------------------------------------
# TODO: What is the idea of Audio()?
# TODO: How do we handle irregular data, e.g., ctave values?

# %% Signal ------------------------------------------------------------------

# TODO: Slack channel

# TODO: do not ifft immediately. 'domain' will become a property and self._data
#       will hold the data in the current domain. FFT/IFFT is done, when the
#       user changes 'domain' or pulls self.time if domain='freq' and vice
#       versa.

# TODO: The frequency domain constructor needs n_samples or isEven as an
#       additional argument.

# TODO: renaming
#       - self.signal_length -> self.length
#       - self.n_samples -> self.num_samples
#       - self._nbins -> self.num_bins (or even better self.num_freqs)
#       - self.frequencies becomes self.freqs
#       - self.position should be self.coordinates

# TODO: adding
#       - cdim -> self._data.ndim-1 (dimensions of the channels in self)
#       - cshape -> self._data.shape[:-1] (shape of channels in self)
#       - comment field for any information that might be helpful to understand
#         data in self
#       - signal() should be able to contain N coordinate classes (with custom
#         names?)

# TODO: slicing yields new signal object

# TODO: save / read functions for python and matlab after initial class
#       structure is ready

# TODO: Bugs
#       - constructor not working with list
#         (x = haiopy.Signal([1,2,3,3],44100))
#       - __repr__ only works for 2D arrays

# TODO: Documentation
#       - add information about effect of self.signal_type

# generate audio signal
x = haiopy.Signal(np.array([1,2,3,4]),44100)

# TODO: should also work with list - conversion inside Signal for ease of use
x = haiopy.Signal([1,2,3,3],44100)

x.time = np.array([2,0,0,0])

x.freq = np.array([1,1,1])


# TODO: Use only length?
# TODO: Use sring argument to return length in seconds, samples, frequencies?
x.signal_length

x.n_samples
x.n_bins

# TODO: String argument to get times and frequencies in samples, s, ms, , kHz,
#       etc?
x.times
x.frequencies
# TODO: get times in samples?
x.samples

# TODO: position
#       - Rename (see above)
#       - a signal() should be able to have between 0 and cdim coordinates()
#       - How are different coordinates distinguisehd? They coould explicitly
#         assigned to an axis. Do lists of objects work in python? Would that
#         be a good idea? We could also implictly assign coordinates() to an
#         axis by matchting the length and throw an error if to axis have the
#         same dimension.
x.position = haiopy.Coordinates([0,1], [1,0], [0,0])

# TODO: orientation
#       - if position gets assigned to an axis, orientation also need to


# TODO: Only shows two dimensions so far...
x

# TODO: What is depending on signal_type
x.signal_type


# %% Orientation -------------------------------------------------------------

# URGH: not discussed yet - first thoughts fb
# Concept: Orientation() could be a propertiy of Coordinates(). Alternatively,
#          both could be properties of the object that holds them. The latter
#          is more flexible and is the current implementation.

# Should this be part of the coordinates module?

# TODO: add Quaternion, Yaw/Pitch/Roll - agreed

# %% Position ---------------------------------------------------------------

# DONE: A position is a Coordinates object with 1 point. For simplicity we
#       do not want a separate class for that.<|MERGE_RESOLUTION|>--- conflicted
+++ resolved
@@ -49,13 +49,8 @@
 mask = cc.get_slice('x', 'met', .5, .25, True)
 
 # random cylindircal grid
-<<<<<<< HEAD
-az = np.random.rand(3,10,30) * 360
-z = np.random.rand(3,10,30) * 2 - 1
-=======
 az = np.random.rand(3, 10, 30) * 360
 z = np.random.rand(3, 10, 30) * 2 - 1
->>>>>>> e024b1a9
 cz = Coordinates(az, z, 1, 'cyl', 'top', 'deg')
 
 mask = cz.get_slice('azimuth', 'deg', 90, 5, True)
