import pytest
import numpy as np
import numpy.testing as npt
import os
import pyfar as pf
from pyfar import Signal
import pyfar.dsp.filter as pfilt
import pyfar.classes.filter as pclass


def test_butter(impulse):
    # Uses scipy function. We thus only test the functionality not the results
    # Filter object
    f_obj = pfilt.butter(None, 2, 1000, 'lowpass', 44100)
    assert isinstance(f_obj, pclass.FilterSOS)
    assert f_obj.comment == ("Butterworth lowpass of order 2. "
                             "Cut-off frequency 1000 Hz.")

    # Filter
    x = pfilt.butter(impulse, 2, 1000, 'lowpass')
    y = f_obj.process(impulse)
    assert isinstance(x, Signal)
    npt.assert_allclose(x.time, y.time)

    # ValueError
    with pytest.raises(ValueError):
        # pass signal and sampling rate
        x = pfilt.butter(impulse, 2, 1000, 'lowpass', 44100)
    with pytest.raises(ValueError):
        # pass no signal and no sampling rate
        x = pfilt.butter(None, 2, 1000, 'lowpass')


def test_cheby1(impulse):
    # Uses scipy function. We thus only test the functionality not the results
    # Filter object
    f_obj = pfilt.cheby1(None, 2, 1, 1000, 'lowpass', 44100)
    assert isinstance(f_obj, pclass.FilterSOS)
    assert f_obj.comment == ("Chebychev Type I lowpass of order 2. "
                             "Cut-off frequency 1000 Hz. "
                             "Pass band ripple 1 dB.")

    # Filter
    x = pfilt.cheby1(impulse, 2, 1, 1000, 'lowpass')
    y = f_obj.process(impulse)
    assert isinstance(x, Signal)
    npt.assert_allclose(x.time, y.time)

    # ValueError
    with pytest.raises(ValueError):
        # pass signal and sampling rate
        x = pfilt.cheby1(impulse, 2, 1, 1000, 'lowpass', 44100)
    with pytest.raises(ValueError):
        # pass no signal and no sampling rate
        x = pfilt.cheby1(None, 2, 1, 1000, 'lowpass')


def test_cheby2(impulse):
    # Uses scipy function. We thus only test the functionality not the results
    # Filter object
    f_obj = pfilt.cheby2(None, 2, 40, 1000, 'lowpass', 44100)
    assert isinstance(f_obj, pclass.FilterSOS)
    assert f_obj.comment == ("Chebychev Type II lowpass of order 2. "
                             "Cut-off frequency 1000 Hz. "
                             "Stop band attenuation 40 dB.")

    # Filter
    x = pfilt.cheby2(impulse, 2, 40, 1000, 'lowpass')
    y = f_obj.process(impulse)
    assert isinstance(x, Signal)
    npt.assert_allclose(x.time, y.time)

    # ValueError
    with pytest.raises(ValueError):
        # pass signal and sampling rate
        x = pfilt.cheby2(impulse, 2, 40, 1000, 'lowpass', 44100)
    with pytest.raises(ValueError):
        # pass no signal and no sampling rate
        x = pfilt.cheby2(None, 2, 40, 1000, 'lowpass')


def test_ellip(impulse):
    # Uses scipy function. We thus only test the functionality not the results
    # Filter object
    f_obj = pfilt.ellip(None, 2, 1, 40, 1000, 'lowpass', 44100)
    assert isinstance(f_obj, pclass.FilterSOS)
    assert f_obj.comment == ("Elliptic (Cauer) lowpass of order 2. "
                             "Cut-off frequency 1000 Hz. "
                             "Pass band ripple 1 dB. "
                             "Stop band attenuation 40 dB.")

    # Filter
    x = pfilt.ellip(impulse, 2, 1, 40, 1000, 'lowpass')
    y = f_obj.process(impulse)
    assert isinstance(x, Signal)
    npt.assert_allclose(x.time, y.time)

    # ValueError
    with pytest.raises(ValueError):
        # pass signal and sampling rate
        x = pfilt.ellip(impulse, 2, 1, 40, 1000, 'lowpass', 44100)
    with pytest.raises(ValueError):
        # pass no signal and no sampling rate
        x = pfilt.ellip(None, 2, 1, 40, 1000, 'lowpass')


def test_bessel(impulse):
    # Uses scipy function. We thus only test the functionality not the results
    # Filter object
    f_obj = pfilt.bessel(None, 2, 1000, 'lowpass', 'phase', 44100)
    assert isinstance(f_obj, pclass.FilterSOS)
    assert f_obj.comment == ("Bessel/Thomson lowpass of order 2 and 'phase' "
                             "normalization. Cut-off frequency 1000 Hz.")

    # Filter
    x = pfilt.bessel(impulse, 2, 1000, 'lowpass', 'phase')
    y = f_obj.process(impulse)
    assert isinstance(x, Signal)
    npt.assert_allclose(x.time, y.time)

    # ValueError
    with pytest.raises(ValueError):
        # pass signal and sampling rate
        x = pfilt.bessel(impulse, 2, 1000, 'lowpass', 'phase', 44100)
    with pytest.raises(ValueError):
        # pass no signal and no sampling rate
        x = pfilt.bessel(None, 2, 1000, 'lowpass', 'phase')


def test_peq(impulse):
    # Uses third party code.
    # We thus only test the functionality not the results
    # Filter object
    f_obj = pfilt.peq(None, 1000, 10, 2, sampling_rate=44100)
    assert isinstance(f_obj, pclass.FilterIIR)
    assert f_obj.comment == ("Second order parametric equalizer (PEQ) of type "
                             "II with 10 dB gain at 1000 Hz (Quality = 2).")

    # Filter
    x = pfilt.peq(impulse, 1000, 10, 2)
    y = f_obj.process(impulse)
    assert isinstance(x, Signal)
    npt.assert_allclose(x.time, y.time)

    # test ValueError
    with pytest.raises(ValueError):
        # pass signal and sampling rate
        x = pfilt.peq(impulse, 1000, 10, 2, sampling_rate=44100)
    with pytest.raises(ValueError):
        # pass no signal and no sampling rate
        x = pfilt.peq(None, 1000, 10, 2)
    # check wrong input arguments
    with pytest.raises(ValueError):
        x = pfilt.peq(impulse, 1000, 10, 2, peq_type='nope')
    with pytest.raises(ValueError):
        x = pfilt.peq(impulse, 1000, 10, 2, quality_warp='nope')


def test_shelve(impulse):
    # Uses third party code.
    # We thus only test the functionality not the results

    shelves = [pfilt.low_shelve, pfilt.high_shelve]
    kinds = ['Low', 'High']

    for shelve, kind in zip(shelves, kinds):
        # Filter object
        f_obj = shelve(None, 1000, 10, 2, sampling_rate=44100)
        assert isinstance(f_obj, pclass.FilterIIR)
        assert f_obj.comment == (f"{kind}-shelve of order 2 and type I with "
                                 "10 dB gain at 1000 Hz.")

        # Filter
        x = shelve(impulse, 1000, 10, 2)
        y = f_obj.process(impulse)
        assert isinstance(x, Signal)
        npt.assert_allclose(x.time, y.time)

        # ValueError
        with pytest.raises(ValueError):
            # pass signal and sampling rate
            x = shelve(impulse, 1000, 10, 2, sampling_rate=44100)
        with pytest.raises(ValueError):
            # pass no signal and no sampling rate
            x = shelve(None, 1000, 10, 2)
        # check wrong input arguments
        with pytest.raises(ValueError):
            x = shelve(impulse, 1000, 10, 2, shelve_type='nope')
        with pytest.raises(ValueError):
            x = shelve(impulse, 1000, 10, 3)


def test_crossover(impulse):
    # Uses scipy function. We thus mostly test the functionality not the
    # results

    # Filter object
    f_obj = pfilt.crossover(None, 2, 1000, 44100)
    assert isinstance(f_obj, pclass.FilterSOS)
    assert f_obj.comment == ("Linkwitz-Riley cross over network of order 2 at "
                             "1000 Hz.")

    # test filter
    x = pfilt.crossover(impulse, 2, 1000)
    y = f_obj.process(impulse)
    assert isinstance(x, Signal)
    npt.assert_allclose(x.time, y.time)

    # test ValueError
    with pytest.raises(ValueError):
        # pass signal and sampling rate
        x = pfilt.crossover(impulse, 2, 1000, 44100)
    with pytest.raises(ValueError):
        # pass no signal and no sampling rate
        x = pfilt.crossover(None, 2, 1000)
    with pytest.raises(ValueError):
        # odd filter order
        x = pfilt.crossover(impulse, 3, 1000)

    # check if frequency response sums to unity for different filter orders
    # and cross-over frequencies
    for order in [2, 4, 6, 8]:
        for frequency in [4000, (1e2, 10e3)]:
            x = pfilt.crossover(impulse, order, frequency)
            x_sum = np.sum(x.freq, axis=-2).flatten()
            x_ref = np.ones(x.n_bins)
            npt.assert_allclose(x_ref, np.abs(x_sum), atol=.0005)

    # check network with multiple cross-over frequencies
    f_obj = pfilt.crossover(None, 2, [100, 10_000], 44100)
    assert f_obj.comment == ("Linkwitz-Riley cross over network of order 2 at "
<<<<<<< HEAD
                             "100, 10000 Hz.")
=======
                             "100, 10000 Hz.")
    x = pfilt.crossover(impulse, 2, [100, 10_000])


def test_reconstructing_fractional_octave_bands():
    """Test the reconstructing fractional octave filter bank."""

    # test filter object
    f_obj, f = pfilt.reconstructing_fractional_octave_bands(
        None, sampling_rate=44100)
    assert isinstance(f_obj, pclass.FilterFIR)
    assert f_obj.comment == \
        ("Reconstructing linear phase fractional octave filter bank."
         "(num_fractions=1, frequency_range=(63, 16000), overlap=1, slope=0)")
    assert f_obj.sampling_rate == 44100

    # test frequencies
    _, f_test = pfilt.fractional_octave_frequencies(
        frequency_range=(63, 16000))
    npt.assert_allclose(f, f_test)

    # test filtering
    x = pf.signals.impulse(2**12)
    y, f = pfilt.reconstructing_fractional_octave_bands(x)
    assert isinstance(y, Signal)
    assert y.cshape == (9, )
    assert y.fft_norm == 'none'

    # test reconstruction (sum has a group delay of half the filter length)
    reference = pf.signals.impulse(2**12, 2**11)
    y_sum = y.copy()
    y_sum.time = np.sum(y_sum.time, 0)
    npt.assert_allclose(y_sum.time, reference.time, atol=1e-6)


def test_reconstructing_fractional_octave_bands_filter_slopes():
    """Test the shape of the filter slopes for different parameters"""
    # test different filter slopes against reference
    x = pf.signals.impulse(2**10)

    for overlap, slope in zip([1, 1, 0], [0, 3, 0]):
        y, _ = pfilt.reconstructing_fractional_octave_bands(
            x, frequency_range=(8e3, 16e3), overlap=overlap, slope=slope,
            n_samples=2**10)
        reference = np.loadtxt(os.path.join(
            os.path.dirname(__file__), "references",
            f"filter.reconstructing_octaves_{overlap}_{slope}.csv"))
        # restricting rtol was not needed locally. It was added for tests to
        # pass on travis ci
        npt.assert_allclose(
            y.time, np.atleast_2d(reference), rtol=.01, atol=1e-10)


def test_reconstructing_fractional_octave_bands_warning():
    """Test warning for octave frequency exceeding half the sampling rate."""
    with pytest.warns(UserWarning):
        x = pf.signals.impulse(2**12, sampling_rate=16e3)
        y, f = pfilt.reconstructing_fractional_octave_bands(x)
>>>>>>> 7a5fca34
<|MERGE_RESOLUTION|>--- conflicted
+++ resolved
@@ -229,11 +229,7 @@
     # check network with multiple cross-over frequencies
     f_obj = pfilt.crossover(None, 2, [100, 10_000], 44100)
     assert f_obj.comment == ("Linkwitz-Riley cross over network of order 2 at "
-<<<<<<< HEAD
                              "100, 10000 Hz.")
-=======
-                             "100, 10000 Hz.")
-    x = pfilt.crossover(impulse, 2, [100, 10_000])
 
 
 def test_reconstructing_fractional_octave_bands():
@@ -289,5 +285,4 @@
     """Test warning for octave frequency exceeding half the sampling rate."""
     with pytest.warns(UserWarning):
         x = pf.signals.impulse(2**12, sampling_rate=16e3)
-        y, f = pfilt.reconstructing_fractional_octave_bands(x)
->>>>>>> 7a5fca34
+        y, f = pfilt.reconstructing_fractional_octave_bands(x)