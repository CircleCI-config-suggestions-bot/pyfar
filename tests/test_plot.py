import os
import pytest
from pytest import raises
import matplotlib.pyplot as plt
import matplotlib.colors as mcolors
import pyfar as pf
import pyfar.plot as plot
from pyfar.testing.plot_utils import create_figure, save_and_compare
import numpy as np
import numpy.testing as npt

"""
Testing plots is difficult, as matplotlib does not create the exact same
figures on different systems (e.g. single pixels vary).
Therefore, this file serves several purposes:
1. The usual call of pytest, which only checks, if the functions do not raise
errors.
2. Creating baseline figures. If the global parameter `create_baseline` is
set to True, figures are created in the corresponding folder. These need to be
updated and manually inspected and if the plot look changed.
3. Comparing the created images to the baseline images by setting the global
parameter `compare_output`. This function should only be activated if intended.

IMPORTANT: IN THE REPOSITORY, BOTH `CREATE_BASELINE` AND `COMPARE_OUTPUT` NEED
TO BE SET TO FALSE, SO THE TRAVIS-CI CHECKS DO NOT FAIL.
"""
# global parameters -----------------------------------------------------------
create_baseline = False

# file type used for saving the plots
file_type = "png"

# if true, the plots will be compared to the baseline and an error is raised
# if there are any differences. In any case, differences are written to
# output_path as images
compare_output = False

# path handling
base_path = os.path.join('tests', 'test_plot_data')
baseline_path = os.path.join(base_path, 'baseline')
output_path = os.path.join(base_path, 'output')

if not os.path.isdir(base_path):
    os.mkdir(base_path)
if not os.path.isdir(baseline_path):
    os.mkdir(baseline_path)
if not os.path.isdir(output_path):
    os.mkdir(output_path)

# remove old output files
for file in os.listdir(output_path):
    os.remove(os.path.join(output_path, file))


# testing ---------------------------------------------------------------------
@pytest.mark.parametrize('function', [
    (plot.time), (plot.freq), (plot.phase), (plot.group_delay),
    (plot.time_freq), (plot.freq_phase), (plot.freq_group_delay)])
def test_line_plots(function, handsome_signal, handsome_signal_v2):
    """Test all line plots with default arguments and hold functionality."""
    print(f"Testing: {function.__name__}")

    # initial plot
    filename = function.__name__ + '_default'
    create_figure()
    function(handsome_signal)
    save_and_compare(create_baseline, baseline_path, output_path, filename,
                     file_type, compare_output)

    # test hold functionality
    filename = function.__name__ + '_hold'
    function(handsome_signal_v2)
    save_and_compare(create_baseline, baseline_path, output_path, filename,
                     file_type, compare_output)


@pytest.mark.parametrize('param', [
    ['phase_deg', True, False],
    ['phase_unwrap', False, True],
    ['phase_deg_unwrap', True, True]])
def test_line_phase_options(param, handsome_signal):
    """Test parameters that are unique to the phase plot."""
    print(f"Testing: {param[0]}")

    filename = param[0]
    create_figure()
    plot.phase(handsome_signal, deg=param[1], unwrap=param[2])
    save_and_compare(create_baseline, baseline_path, output_path, filename,
                     file_type, compare_output)


def test_line_phase_unwrap_assertion(sine):
    """Test assertion for unwrap parameter."""
    create_figure()
    with raises(ValueError):
        plot.phase(sine, unwrap='infinity')


@pytest.mark.parametrize('function', [
    (plot.time), (plot.freq), (plot.spectrogram)])
def test_line_dB_option(function, handsome_signal):
    """Test all line plots that have a dB option."""
    # test if dB option is working
    for dB in [True, False]:
        print(f"Testing: {function.__name__} (dB={dB})")

        filename = function.__name__ + '_dB_' + str(dB)
        create_figure()
        function(handsome_signal, dB=dB)
        save_and_compare(create_baseline, baseline_path, output_path,
                         filename, file_type, compare_output)

    # test if log_prefix and log_reference are working
    print(f"Testing: {function.__name__} (log parameters)")

    filename = function.__name__ + '_logParams'
    create_figure()
    function(handsome_signal, log_prefix=10, log_reference=.5, dB=True)
    save_and_compare(create_baseline, baseline_path, output_path, filename,
                     file_type, compare_output)


@pytest.mark.parametrize('function', [
    (plot.freq), (plot.phase), (plot.group_delay)])
@pytest.mark.parametrize('freq_scale', [('log'), ('linear')])
def test_line_freq_scale_option(function, freq_scale, handsome_signal):
    """Test all line plots that have a freq_scale option."""
    # test if freq_scale option is working
    print(f"Testing: {function.__name__} (freq_scale={freq_scale})")

    filename = function.__name__ + '_freqscale_' + freq_scale
    create_figure()
    function(handsome_signal, freq_scale=freq_scale)
    save_and_compare(create_baseline, baseline_path, output_path,
                     filename, file_type, compare_output)


@pytest.mark.parametrize('function', [
    (plot.freq), (plot.phase), (plot.group_delay), (plot.spectrogram)])
def test_line_freq_scale_assertion(function, sine):
    """
    Test if all line plots raise an assertion for a wrong scale parameter.
    """

    create_figure()
    with raises(ValueError):
        function(sine, freq_scale="warped")

    plt.close("all")


@pytest.mark.parametrize('function', [
    (plot.time), (plot.group_delay), (plot.spectrogram)])
@pytest.mark.parametrize('unit', [
    ('auto'), ('s'), ('ms'), ('mus'), ('samples')])
def test_time_unit(function, unit, handsome_signal):
    """Test plottin with different units."""
    print(f"Testing: {function.__name__} (unit={unit})")

    filename = f'{function.__name__}_unit_{str(unit)}'
    create_figure()
    function(handsome_signal, unit=unit)
    save_and_compare(create_baseline, baseline_path, output_path,
                     filename, file_type, compare_output)


def test_time_unit_assertion(sine):
    """Test if all line plots raise an assertion for a wrong unit parameter."""

    create_figure()
    with raises(ValueError):
        plot.time(sine, unit="pascal")

    with raises(ValueError):
        plot.group_delay(sine, unit="pascal")

    with raises(ValueError):
        plot.spectrogram(sine, unit="pascal")

    plt.close("all")


def test_line_custom_subplots(handsome_signal, handsome_signal_v2):
    """
    Test custom subplots in row, column, and mixed layout including hold
    functionality.
    """

    # plot layouts to be tested
    plots = {
        'row': [plot.time, plot.freq],
        'col': [[plot.time], [plot.freq]],
        'mix': [[plot.time, plot.freq],
                [plot.phase, plot.group_delay]]
    }

    for p in plots:
        print(f"Testing: {p}")

        # test initial plot
        filename = 'custom_subplots_' + p
        create_figure()
        plot.custom_subplots(handsome_signal, plots[p])
        save_and_compare(create_baseline, baseline_path, output_path, filename,
                         file_type, compare_output)

        # test hold functionality
        filename = 'custom_subplots_' + p + '_hold'
        plot.custom_subplots(handsome_signal_v2, plots[p])
        save_and_compare(create_baseline, baseline_path, output_path, filename,
                         file_type, compare_output)


def test_line_time_data(handsome_signal):
    """Test time data plot with default arguments."""
    function = plot.time
    time_data = pf.TimeData(handsome_signal.time, handsome_signal.times)
    print(f"Testing: {function.__name__}")

    filename = function.__name__ + '_time_data'
    create_figure()
    function(time_data)
    save_and_compare(create_baseline, baseline_path, output_path, filename,
                     file_type, compare_output)


@pytest.mark.parametrize('function', [
    (plot.freq), (plot.phase), (plot.freq_phase)])
def test_line_frequency_data(function, handsome_signal):
    """Test frequency data plot with default arguments."""
    print(f"Testing: {function.__name__}")
    frequency_data = pf.FrequencyData(
        handsome_signal.freq, handsome_signal.frequencies)
    filename = function.__name__ + '_frequency_data'
    create_figure()
    function(frequency_data)
    save_and_compare(create_baseline, baseline_path, output_path, filename,
                     file_type, compare_output)


def test_spectrogram():
    """Test spectrogram with default parameters"""
    function = plot.spectrogram

    print(f"Testing: {function.__name__}")

    filename = function.__name__ + '_default'
    create_figure()
    function(pf.signals.exponential_sweep_time(2**16, [100, 10e3]))
    save_and_compare(create_baseline, baseline_path, output_path, filename,
                     file_type, compare_output)


@pytest.mark.parametrize('function', [
    (plot.time_2d), (plot.freq_2d), (plot.phase_2d), (plot.group_delay_2d),
    (plot.time_freq_2d), (plot.freq_phase_2d), (plot.freq_group_delay_2d)])
def test_2d_plots(function, handsome_signal_2d):
    """Test all 2d plots with default arguments."""
    filename = function.__name__
    create_figure()
    function(handsome_signal_2d)
    save_and_compare(create_baseline, baseline_path, output_path, filename,
                     file_type, compare_output)


@pytest.mark.parametrize('function', [
    (plot.time_2d), (plot.freq_2d), (plot.phase_2d),
    (plot.group_delay_2d), (plot.time_freq_2d), (plot.freq_phase_2d),
    (plot.freq_group_delay_2d)])
@pytest.mark.parametrize('points', [('default'), ('custom')])
@pytest.mark.parametrize('orientation', [('vertical'), ('horizontal')])
def test_2d_points_orientation(
        function, orientation, points, handsome_signal_2d):
    """Test 2D plots with varing `points` and `orientation` parameters"""
    print(f"Testing: {function.__name__}")
    points_label = 'points-default' if points == 'default' else 'points-custom'
    signal = handsome_signal_2d
    if points == 'custom':
        points = np.linspace(0, 360, np.prod(handsome_signal_2d.cshape))
    else:
        points = None
    filename = f'{function.__name__}_{orientation}_{points_label}'
    create_figure()
    function(signal, indices=points, orientation=orientation)
    save_and_compare(create_baseline, baseline_path, output_path, filename,
                     file_type, compare_output)


@pytest.mark.parametrize('function', [
    (plot.spectrogram), (plot.time_2d), (plot.freq_2d), (plot.phase_2d),
    (plot.group_delay_2d)])
@pytest.mark.parametrize('colorbar', [('off'), ('axes')])
def test_2d_colorbar_options(function, colorbar, handsome_signal_2d):
    """Test 2D color bar options"""
    print(f"Testing: {function.__name__} with colorbar {colorbar}")
    filename = f'{function.__name__}_colorbar-{colorbar}'
    # pad zeros to get minimum signal length for spectrogram
    signal = handsome_signal_2d
    if function == plot.spectrogram:
        signal = pf.dsp.pad_zeros(signal, 2048 - signal.n_samples)
    fig = create_figure()
    if colorbar == "off":
        # test not plotting a colorbar
        if function == plot.spectrogram:
            function(signal[0], colorbar=False)
        else:
            function(signal, colorbar=False)
    elif colorbar == "axes":
        # test plotting colorbar to specified axis
        fig.clear()
        _, ax = plt.subplots(1, 2, num=fig.number)
        if function == plot.spectrogram:
            function(signal[0], ax=ax)
        else:
            function(signal, ax=ax)
    save_and_compare(create_baseline, baseline_path, output_path,
                     filename, file_type, compare_output)


@pytest.mark.parametrize('function', [
    (plot.spectrogram), (plot.time_2d), (plot.freq_2d), (plot.phase_2d),
    (plot.group_delay_2d)])
def test_2d_colorbar_assertion(function, handsome_signal_2d):
    """
    Test assertion when passing an array of axes but not having a colorbar.
    """
    create_figure()
    with raises(ValueError, match="A list of axes"):
        function(handsome_signal_2d, colorbar=False,
                 ax=[plt.gca(), plt.gca()])


@pytest.mark.parametrize('function', [
    (plot.time_2d), (plot.freq_2d), (plot.phase_2d),
    (plot.group_delay_2d), (plot.time_freq_2d), (plot.freq_phase_2d),
    (plot.freq_group_delay_2d)])
def test_2d_cshape_assertion(function):
    """
    Test assertion when passing a signal with wrong cshape.
    """
    error_str = r"signal.cshape must be \(m, \) with m\>=2 but is \(2, 2\)"
    create_figure()
    with raises(ValueError, match=error_str):
        function(pf.signals.impulse(10, [[0, 0], [0, 0]]))


@pytest.mark.parametrize('param', [
    (['phase_2d_deg', True, False]),
    (['phase_2d_unwrap', False, True]),
    (['phase_2d_deg_unwrap', True, True])])
def test_2d_phase_options(param, handsome_signal_2d):
    """Test parameters that are unique to the phase plot."""
    print(f"Testing: {param[0]}")

    filename = param[0]
    create_figure()
    plot.phase_2d(handsome_signal_2d, deg=param[1], unwrap=param[2])
    save_and_compare(create_baseline, baseline_path, output_path, filename,
                     file_type, compare_output)


def test_phase_2d_unwrap_assertion(handsome_signal_2d):
    """Test assertion for unwrap parameter."""
    create_figure()
    with raises(ValueError):
        plot.phase_2d(handsome_signal_2d, unwrap='infinity')


@pytest.mark.parametrize('function', [
    (plot.time_2d), (plot.freq_2d)])
def test_2d_dB_option(function, handsome_signal_2d):
    """Test all 2d plots that have a dB option."""
    # test if dB option is working
    for dB in [True, False]:
        print(f"Testing: {function.__name__} (dB={dB})")

        filename = function.__name__ + '_dB_' + str(dB)
        create_figure()
        function(handsome_signal_2d, dB=dB)
        save_and_compare(create_baseline, baseline_path, output_path,
                         filename, file_type, compare_output)

    # test if log_prefix and log_reference are working
    print(f"Testing: {function.__name__} (log parameters)")

    filename = function.__name__ + '_logParams'
    create_figure()
    function(handsome_signal_2d, log_prefix=10, log_reference=.5, dB=True)
    save_and_compare(create_baseline, baseline_path, output_path, filename,
                     file_type, compare_output)


@pytest.mark.parametrize('function', [
    (plot.freq_2d), (plot.phase_2d), (plot.group_delay_2d)])
@pytest.mark.parametrize('freq_scale', [('log'), ('linear')])
def test_2d_freq_scale_option(function, freq_scale, handsome_signal_2d):
    """Test all 2d plots that have an freq_scale option."""
    # test if freq_scale option is working
    print(f"Testing: {function.__name__} (freq_scale={freq_scale})")

    filename = function.__name__ + '_freqscale_' + freq_scale
    create_figure()
    function(handsome_signal_2d, freq_scale=freq_scale)
    save_and_compare(create_baseline, baseline_path, output_path,
                     filename, file_type, compare_output)


def test_2d_freq_scale_assertion(handsome_signal_2d):
    """
    Test if all 2d plots raise an assertion for a wrong scale parameter.
    """

    create_figure()
    with raises(ValueError):
        plot.freq_2d(handsome_signal_2d, freq_scale="warped")

    with raises(ValueError):
        plot.phase_2d(handsome_signal_2d, freq_scale="warped")

    with raises(ValueError):
        plot.group_delay_2d(handsome_signal_2d, freq_scale="warped")

    plt.close("all")


@pytest.mark.parametrize('function', [
    (plot.time_2d), (plot.group_delay_2d)])
@pytest.mark.parametrize('unit', [
    ('auto'), ('s'), ('ms'), ('mus'), ('samples')])
def test_2d_time_unit(function, unit, handsome_signal_2d):
    """Test plottin with different units."""
    print(f"Testing: {function.__name__} (unit={unit})")

    filename = f'{function.__name__}_unit_{str(unit)}'
    create_figure()
    function(handsome_signal_2d, unit=unit)
    save_and_compare(create_baseline, baseline_path, output_path,
                     filename, file_type, compare_output)


def test_2d_time_unit_assertion(handsome_signal_2d):
    """Test if all 2d plots raise an assertion for a wrong unit parameter."""

    create_figure()
    with raises(ValueError):
        plot.time_2d(handsome_signal_2d, unit="pascal")

    with raises(ValueError):
        plot.group_delay_2d(handsome_signal_2d, unit="pascal")

    plt.close("all")


def test_2d_time_data(handsome_signal_2d):
    """Test 2d time data plot with default arguments."""
    function = plot.time_2d
    time_data = pf.TimeData(
        handsome_signal_2d.time, handsome_signal_2d.times)
    print(f"Testing: {function.__name__}")

    filename = function.__name__ + '_time_data'
    create_figure()
    function(time_data)
    save_and_compare(create_baseline, baseline_path, output_path, filename,
                     file_type, compare_output)


@pytest.mark.parametrize('function', [
    (plot.freq_2d), (plot.phase_2d), (plot.freq_phase_2d)])
def test_2d_frequency_data(handsome_signal_2d, function):
    """Test 2d frequency data plot with default arguments."""
    frequency_data = pf.FrequencyData(
        handsome_signal_2d.freq, handsome_signal_2d.frequencies)
    print(f"Testing: {function.__name__}")

    filename = function.__name__ + '_frequency_data'
    create_figure()
    function(frequency_data)
    save_and_compare(create_baseline, baseline_path, output_path, filename,
                     file_type, compare_output)


@pytest.mark.parametrize('function', [
    (plot.time_2d), (plot.freq_2d), (plot.phase_2d), (plot.group_delay_2d),
    (plot.time_freq_2d), (plot.freq_phase_2d), (plot.freq_group_delay_2d)])
def test_2d_contourf(function, handsome_signal_2d):
    """Test 2d plots with contourf method."""
    filename = function.__name__ + '_contourf'
    create_figure()
    function(handsome_signal_2d, method='contourf')
    save_and_compare(create_baseline, baseline_path, output_path, filename,
                     file_type, compare_output)


@pytest.mark.parametrize('function', [
    (plot.time_2d), (plot.freq_2d), (plot.phase_2d), (plot.group_delay_2d),
    (plot.time_freq_2d), (plot.freq_phase_2d), (plot.freq_group_delay_2d)])
def test_2d_method_assertion(function, handsome_signal_2d):
    """Test 2d plots method assertion ."""
    create_figure()
    with raises(ValueError, match="method must be"):
        function(handsome_signal_2d, method='pcontourmesh')


def test_use():
    """Test if use changes the plot style."""

    for style in ["dark", "default"]:

        filename = 'use_' + style
        plot.utils.use(style)
        create_figure(style=style)
        plt.plot([1, 2, 3], [1, 2, 3])
        save_and_compare(create_baseline, baseline_path, output_path, filename,
                         file_type, compare_output)


def test_freq_fft_norm_dB(noise):
    """Test correct log_prefix in plot.freq depending on fft_norm."""
    create_figure()
    noise.fft_norm = 'power'
    ax = plot.freq(noise)
    y_actual = ax.lines[0].get_ydata().flatten()
    y_desired = 10*np.log10(np.abs(noise.freq)).flatten()
    npt.assert_allclose(y_actual, y_desired, rtol=1e-6)

    create_figure()
    noise.fft_norm = 'psd'
    ax = plot.freq(noise)
    y_actual = ax.lines[0].get_ydata().flatten()
    y_desired = 10*np.log10(np.abs(noise.freq)).flatten()
    npt.assert_allclose(y_actual, y_desired, rtol=1e-6)


def test_time_freq_fft_norm_dB(noise):
    """Test correct log_prefix in plot.time_freq depending on fft_norm."""
    create_figure()
    noise.fft_norm = 'power'
    ax = plot.time_freq(noise)
    y_actual = ax[1].lines[0].get_ydata().flatten()
    y_desired = 10*np.log10(np.abs(noise.freq)).flatten()
    npt.assert_allclose(y_actual, y_desired, rtol=1e-6)

    create_figure()
    noise.fft_norm = 'psd'
    ax = plot.time_freq(noise)
    y_actual = ax[1].lines[0].get_ydata().flatten()
    y_desired = 10*np.log10(np.abs(noise.freq)).flatten()
    npt.assert_allclose(y_actual, y_desired, rtol=1e-6)


@pytest.mark.parametrize('style', [
    ('light'), ('dark')])
def test_title_style(style, handsome_signal):
    """Test correct titles settings in the plot styles."""
    filename = 'title_' + style
    fig = create_figure(style=style)
    # Apparently, the style needs to be set twice for tests
    pf.plot.use(style)
    ax = pf.plot.freq(handsome_signal, style=style)
    fig.suptitle('Fig-Title')
    ax.set_title('Ax-Title')
    save_and_compare(create_baseline, baseline_path, output_path, filename,
                     file_type, compare_output)
    plt.close('all')


<<<<<<< HEAD
@pytest.mark.parametrize("function", [
    (plot.freq), (plot.phase), (plot.group_delay)])
@pytest.mark.parametrize("limits", [[20, 20e3], [50, 425]])
def test_log_tick_labels(function, limits, noise):
    """Test that only major tick labels are shown for logarithmic frequency
    axis in line plots."""
    create_figure()
    ax = function(noise)

    ax.set_xlim(limits)

    major_label_test = [
        bool(r.get_text()) for r in ax.get_xticklabels(which="major")]
    minor_label_test = [
        bool(r.get_text()) for r in ax.get_xticklabels(which="minor")]

    assert all(major_label_test)
    assert not any(minor_label_test)


@pytest.mark.parametrize(
    "function", [(plot.freq_2d), (plot.phase_2d), (plot.group_delay_2d)]
)
@pytest.mark.parametrize("limits", [[20, 20e3], [50, 425]])
def test_2d_log_tick_labels(function, limits, handsome_signal_2d):
    """Test that only major tick labels are shown for logarithmic frequency
    axis in 2d plots."""
    create_figure()
    axs = function(handsome_signal_2d, freq_scale="log")
    ax = axs[0][0]

    ax.set_ylim(limits)

    major_label_test = [
        bool(r.get_text()) for r in ax.get_yticklabels(which="major")]
    minor_label_test = [
        bool(r.get_text()) for r in ax.get_yticklabels(which="minor")]

    assert all(major_label_test)
    assert not any(minor_label_test)


@pytest.mark.parametrize("limits", [[20, 20e3], [50, 425]])
def test_spectrogram_log_tick_labels(limits, noise):
    """Test that only major tick labels are shown for logarithmic frequency
    axis in spectrograms."""
    create_figure()
    axs = plot.spectrogram(noise, freq_scale="log")
    ax = axs[0][0]

    ax.set_ylim(limits)

    major_label_test = [
        bool(r.get_text()) for r in ax.get_yticklabels(which="major")]
    minor_label_test = [
        bool(r.get_text()) for r in ax.get_yticklabels(which="minor")]

    assert all(major_label_test)
    assert not any(minor_label_test)
=======
@pytest.mark.parametrize('rcParams, value', [
    ['lines.linestyle', ':'],
    ['axes.facecolor', 'black'],
    ['axes.grid', False]])
def test_pyfar_plot_with_empty_style(rcParams, value):
    """
    Test passing an empty style to a pyfar plot function to check if the
    currently active plot stlye remains active.
    """
    with pf.plot.context({rcParams: value}):
        pf.plot.time(pf.TimeData([0, 1, 0, -1], range(4)), style={})
        assert plt.rcParams[rcParams] == value
    plt.close('all')


def test_set_specific_plot_parameters():
    # Test pass a dictonary to set specific plot parameters
    with pf.plot.context("light"):
        pf.plot.time(pf.TimeData([0, 1, 0, -1], range(4)),
                     style={'axes.facecolor': '#000000'})
        facecolor = mcolors.to_hex(plt.gca().patch.get_facecolor())
        assert facecolor == '#000000'  # #000000 is hex for black
    plt.close('all')
>>>>>>> 67782f14
<|MERGE_RESOLUTION|>--- conflicted
+++ resolved
@@ -565,7 +565,6 @@
     plt.close('all')
 
 
-<<<<<<< HEAD
 @pytest.mark.parametrize("function", [
     (plot.freq), (plot.phase), (plot.group_delay)])
 @pytest.mark.parametrize("limits", [[20, 20e3], [50, 425]])
@@ -625,7 +624,8 @@
 
     assert all(major_label_test)
     assert not any(minor_label_test)
-=======
+
+
 @pytest.mark.parametrize('rcParams, value', [
     ['lines.linestyle', ':'],
     ['axes.facecolor', 'black'],
@@ -648,5 +648,4 @@
                      style={'axes.facecolor': '#000000'})
         facecolor = mcolors.to_hex(plt.gca().patch.get_facecolor())
         assert facecolor == '#000000'  # #000000 is hex for black
-    plt.close('all')
->>>>>>> 67782f14
+    plt.close('all')