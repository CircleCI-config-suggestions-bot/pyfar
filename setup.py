--- conflicted
+++ resolved
@@ -66,11 +66,7 @@
         "Documentation": "https://pyfar.readthedocs.io/",
         "Source Code": "https://github.com/pyfar/pyfar",
     },
-<<<<<<< HEAD
-    version='0.5.1',
-=======
     version='0.5.2',
->>>>>>> cef452c9
     zip_safe=False,
     python_requires='>=3.8'
 )